<<<<<<< HEAD
from distutils.core import setup
from distutils.extension import Extension
from Cython.Distutils import build_ext
from Cython.Build import cythonize
import numpy as np
import os

extensions = [
    Extension("phantomas.mr_simul.fast_volume_fraction",
              ["phantomas/mr_simul/fast_volume_fraction.pyx",
               "phantomas/mr_simul/c_fast_volume_fraction.c"],
              include_dirs=[np.get_include(), "/usr/local/include/"],
              library_dirs=["/usr/lib/"],
              libraries=["gsl", "gslcblas"]),
]

setup(name='Phantomas',
      description='A software phantom generation tool for diffusion MRI.',
      version='0.1.dev',
      author='Emmanuel Caruyer',
      author_email='caruyer@gmail.com',
      url='http://www.emmanuelcaruyer.com/phantomas/',
      packages=['phantomas',
                'phantomas.geometry',
                'phantomas.mr_simul',
                'phantomas.utils',
                'phantomas.visu'],
      package_data={'phantomas.mr_simul': ["spherical_21_design.txt"]},
      scripts=[os.path.join('scripts', 'phantomas_struct'),
               os.path.join('scripts', 'phantomas_dwis'),
               os.path.join('scripts', 'phantomas_rois'),
               os.path.join('scripts', 'phantomas_masks'),
               os.path.join('scripts', 'phantomas_view'),
               os.path.join('scripts', 'sticks2dwis')],
      # cmdclass={'build_ext': build_ext},
      ext_modules=cythonize(extensions),
      )
=======
#!/usr/bin/env python
# -*- coding: utf-8 -*-

PACKAGE_NAME = 'phantomas'

def main():
    """ Install entry-point """
    from os import path as op
    from glob import glob
    from inspect import getfile, currentframe
    from setuptools import setup, find_packages
    from setuptools.extension import Extension
    from io import open  # pylint: disable=W0622
    import numpy as np

    this_path = op.dirname(op.abspath(getfile(currentframe())))

    # Python 3: use a locals dictionary
    # http://stackoverflow.com/a/1463370/6820620
    ldict = locals()

    # Get version and release info, which is all stored in phantomas/info.py
    module_file = op.join(this_path, PACKAGE_NAME, 'info.py')
    with open(module_file) as infofile:
        pythoncode = [line for line in infofile.readlines() if not line.strip().startswith('#')]
        exec('\n'.join(pythoncode), globals(), ldict)


    extensions = [Extension(
            "phantomas.mr_simul.fast_volume_fraction",
            ["phantomas/mr_simul/fast_volume_fraction.pyx",
            "phantomas/mr_simul/c_fast_volume_fraction.c"],
            include_dirs=[np.get_include(), "/usr/local/include/"],
            library_dirs=["/usr/lib/"],
            libraries=["gsl", "gslcblas"]),
    ]

    setup(
        name=PACKAGE_NAME,
        version=ldict['__version__'],
        description=ldict['__description__'],
        long_description=ldict['__longdesc__'],
        author=ldict['__author__'],
        author_email=ldict['__email__'],
        maintainer=ldict['__maintainer__'],
        maintainer_email=ldict['__email__'],
        license=ldict['__license__'],
        url=ldict['URL'],
        download_url=ldict['DOWNLOAD_URL'],
        classifiers=ldict['CLASSIFIERS'],
        packages=find_packages(exclude=['build', 'doc', 'examples', 'scripts']),
        package_data={'phantomas.mr_simul': ["spherical_21_design.txt"]},
        scripts=glob('scripts/*'),
        ext_modules=extensions,
        zip_safe=False,
        # Dependencies handling
        setup_requires=ldict['SETUP_REQUIRES'],
        install_requires=ldict['REQUIRES'],
        dependency_links=ldict['LINKS_REQUIRES'],
        tests_require=ldict['TESTS_REQUIRES'],
        extras_require=ldict['EXTRA_REQUIRES'],
    )


if __name__ == '__main__':
    main()
>>>>>>> b9adc50c
<|MERGE_RESOLUTION|>--- conflicted
+++ resolved
@@ -1,42 +1,3 @@
-<<<<<<< HEAD
-from distutils.core import setup
-from distutils.extension import Extension
-from Cython.Distutils import build_ext
-from Cython.Build import cythonize
-import numpy as np
-import os
-
-extensions = [
-    Extension("phantomas.mr_simul.fast_volume_fraction",
-              ["phantomas/mr_simul/fast_volume_fraction.pyx",
-               "phantomas/mr_simul/c_fast_volume_fraction.c"],
-              include_dirs=[np.get_include(), "/usr/local/include/"],
-              library_dirs=["/usr/lib/"],
-              libraries=["gsl", "gslcblas"]),
-]
-
-setup(name='Phantomas',
-      description='A software phantom generation tool for diffusion MRI.',
-      version='0.1.dev',
-      author='Emmanuel Caruyer',
-      author_email='caruyer@gmail.com',
-      url='http://www.emmanuelcaruyer.com/phantomas/',
-      packages=['phantomas',
-                'phantomas.geometry',
-                'phantomas.mr_simul',
-                'phantomas.utils',
-                'phantomas.visu'],
-      package_data={'phantomas.mr_simul': ["spherical_21_design.txt"]},
-      scripts=[os.path.join('scripts', 'phantomas_struct'),
-               os.path.join('scripts', 'phantomas_dwis'),
-               os.path.join('scripts', 'phantomas_rois'),
-               os.path.join('scripts', 'phantomas_masks'),
-               os.path.join('scripts', 'phantomas_view'),
-               os.path.join('scripts', 'sticks2dwis')],
-      # cmdclass={'build_ext': build_ext},
-      ext_modules=cythonize(extensions),
-      )
-=======
 #!/usr/bin/env python
 # -*- coding: utf-8 -*-
 
@@ -103,4 +64,3 @@
 
 if __name__ == '__main__':
     main()
->>>>>>> b9adc50c
